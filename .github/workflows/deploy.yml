name: Deploy Lambda Functions

on:
  push:
    branches:
      - main
  workflow_dispatch:  # Allow manual triggering

env:
  AWS_REGION: eu-west-2
  ECR_REPOSITORY: backup

jobs:
  build-and-deploy:
    runs-on: ubuntu-latest
    
    steps:
      - name: Checkout code
        uses: actions/checkout@v4

      - name: Configure AWS credentials
        uses: aws-actions/configure-aws-credentials@v4
        with:
          aws-access-key-id: ${{ secrets.AWS_ACCESS_KEY_ID }}
          aws-secret-access-key: ${{ secrets.AWS_SECRET_ACCESS_KEY }}
          aws-region: ${{ env.AWS_REGION }}

      - name: Login to Amazon ECR
        id: login-ecr
        uses: aws-actions/amazon-ecr-login@v2

      - name: Extract metadata
        id: meta
        run: |
          echo "image_tag=${GITHUB_SHA:0:8}" >> $GITHUB_OUTPUT
          echo "timestamp=$(date +%Y%m%d-%H%M%S)" >> $GITHUB_OUTPUT
          echo "full_sha=${GITHUB_SHA}" >> $GITHUB_OUTPUT

      - name: Build and tag Docker image
        env:
          ECR_REGISTRY: ${{ steps.login-ecr.outputs.registry }}
          IMAGE_TAG: ${{ github.sha }}
        run: |
          echo "Building Docker image for cognito_backup..."
          
          # Build image with multiple tags
          docker build -t $ECR_REGISTRY/$ECR_REPOSITORY:cognito_backup-$IMAGE_TAG .
          docker build -t $ECR_REGISTRY/$ECR_REPOSITORY:cognito_backup-latest .
          
          # Verify the image was built successfully
          docker images | grep $ECR_REPOSITORY || { 
            echo "❌ Image build failed"; 
            exit 1; 
          }
          
          echo "✅ Image built successfully"

      - name: Run security scan
        env:
          ECR_REGISTRY: ${{ steps.login-ecr.outputs.registry }}
          IMAGE_TAG: ${{ github.sha }}
        run: |
          echo "Running security scan..."
          
          # Install Trivy
          sudo apt-get update
          sudo apt-get install wget apt-transport-https gnupg lsb-release -y
          wget -qO - https://aquasecurity.github.io/trivy-repo/deb/public.key | sudo apt-key add -
          echo "deb https://aquasecurity.github.io/trivy-repo/deb $(lsb_release -sc) main" | sudo tee -a /etc/apt/sources.list.d/trivy.list
          sudo apt-get update
          sudo apt-get install trivy -y
          
          # Scan the image
          echo "Scanning image for vulnerabilities..."
          trivy image --exit-code 0 --severity HIGH,CRITICAL --format table $ECR_REGISTRY/$ECR_REPOSITORY:$IMAGE_TAG
          
          echo "✅ Security scan completed"


      - name: Push images to ECR
        env:
          ECR_REGISTRY: ${{ steps.login-ecr.outputs.registry }}
          IMAGE_TAG: ${{ github.sha }}
        run: |
          echo "Pushing images to ECR..."
          
          # Push all tagged images
          docker push $ECR_REGISTRY/$ECR_REPOSITORY:cognito_backup-$IMAGE_TAG
          docker push $ECR_REGISTRY/$ECR_REPOSITORY:cognito_backup-latest
          
          echo "✅ All images pushed successfully"

      - name: Create deployment summary
        env:
          ECR_REGISTRY: ${{ steps.login-ecr.outputs.registry }}
          
        run: |
<<<<<<< HEAD
          echo "## 🚀 Deployment Summary" >> $GITHUB_STEP_SUMMARY
          echo "- **Image Tag**: \`$IMAGE_TAG\`" >> $GITHUB_STEP_SUMMARY
          echo "- **ECR Repository**: \`$ECR_REGISTRY/$ECR_REPOSITORY\`" >> $GITHUB_STEP_SUMMARY
          echo "" >> $GITHUB_STEP_SUMMARY
          echo "### 📦 Images Pushed:" >> $GITHUB_STEP_SUMMARY
          echo "- **Main Image**: \`$ECR_REGISTRY/$ECR_REPOSITORY:$IMAGE_TAG\`" >> $GITHUB_STEP_SUMMARY
          echo "- **Function Image**: \`$ECR_REGISTRY/$ECR_REPOSITORY:cognito_backup-$IMAGE_TAG\`" >> $GITHUB_STEP_SUMMARY
          echo "" >> $GITHUB_STEP_SUMMARY
          echo "### 🎯 Next Steps:" >> $GITHUB_STEP_SUMMARY
          echo "- Lambda function will be updated with new image" >> $GITHUB_STEP_SUMMARY

# name: CI/CD for Lambda Functions
# on:
#   push:
#     branches:
#       - main
# jobs:
#   build-and-push:
#     runs-on: ubuntu-latest
#     if: github.event_name == 'push' && github.ref == 'refs/heads/main'
#     strategy:
#       matrix:
#         lambda: ["influxdb_monthly_backup", "influxdb_daily_backup", "influxdb_monthly_restore", "influxdb_daily_restore"]
#     steps:
#       - name: Checkout Code
#         uses: actions/checkout@v4

#       - name: Configure AWS Credentials
#         uses: aws-actions/configure-aws-credentials@v4
#         with:
#           aws-access-key-id: ${{ secrets.AWS_ACCESS_KEY_ID }}
#           aws-secret-access-key: ${{ secrets.AWS_SECRET_ACCESS_KEY }}
#           aws-region: eu-west-2

#       - name: Set up QEMU
#         uses: docker/setup-qemu-action@v3
#         with:
#           platforms: arm64

#       - name: Set up Docker Buildx
#         uses: docker/setup-buildx-action@v3
#         with:
#           install: true
#           driver-opts: image=moby/buildkit:latest         

#       - name: Login to Amazon ECR
#         id: login-ecr
#         uses: aws-actions/amazon-ecr-login@v2


#       - name: Build and push Docker image
#         run: |
#           cd ${{ matrix.lambda }}
#           IMAGE_TAG=${{ steps.login-ecr.outputs.registry }}/backup:${{ matrix.lambda }}-${{ github.sha }}
#           docker build --platform linux/arm64 -t $IMAGE_TAG .
#           docker images | grep ${{ matrix.lambda }} || { echo "Image not found"; exit 1; }
#           docker push $IMAGE_TAG
=======
          cd ${{ matrix.lambda }}
          IMAGE_TAG=${{ steps.login-ecr.outputs.registry }}/backups:${{ matrix.lambda }}-${{ github.sha }}
          docker build --platform linux/arm64 --load -t $IMAGE_TAG .
          docker images | grep ${{ matrix.lambda }} || { echo "Image not found"; exit 1; }
          docker push $IMAGE_TAG
>>>>>>> b068a75c


      # - name: Build and push Docker image
      #   run: |
      #     cd ${{ matrix.lambda }}
      #     IMAGE_TAG=${{ steps.login-ecr.outputs.registry }}/backups:${{ matrix.lambda }}-${{ github.sha }}
      #     docker build --platform linux/arm64 -t $IMAGE_TAG .
      #     docker images | grep ${{ matrix.lambda }} || { echo "Image not found"; exit 1; }
      #     docker push $IMAGE_TAG

      # - name: Build and push Docker image
      #   run: |
      #     cd ${{ matrix.lambda }}
      #     docker build \
      #       --platform linux/arm64 \
      #       -t ${{ steps.login-ecr.outputs.registry }}/backups:${{ matrix.lambda }}-${{ github.sha }} \
      #       .
      #     docker push ${{ steps.login-ecr.outputs.registry }}/backups:${{ matrix.lambda }}-${{ github.sha }}

      # - name: Build and push Docker image
      #   run: |
      #     cd ${{ matrix.lambda }
      #     docker buildx build \
      #       --platform linux/arm64 \
      #       -t ${{ steps.login-ecr.outputs.registry }}/backups:${{ matrix.lambda }}-${{ github.sha }} \
      #       --push \
      #       .<|MERGE_RESOLUTION|>--- conflicted
+++ resolved
@@ -95,7 +95,6 @@
           ECR_REGISTRY: ${{ steps.login-ecr.outputs.registry }}
           
         run: |
-<<<<<<< HEAD
           echo "## 🚀 Deployment Summary" >> $GITHUB_STEP_SUMMARY
           echo "- **Image Tag**: \`$IMAGE_TAG\`" >> $GITHUB_STEP_SUMMARY
           echo "- **ECR Repository**: \`$ECR_REGISTRY/$ECR_REPOSITORY\`" >> $GITHUB_STEP_SUMMARY
@@ -153,13 +152,7 @@
 #           docker build --platform linux/arm64 -t $IMAGE_TAG .
 #           docker images | grep ${{ matrix.lambda }} || { echo "Image not found"; exit 1; }
 #           docker push $IMAGE_TAG
-=======
-          cd ${{ matrix.lambda }}
-          IMAGE_TAG=${{ steps.login-ecr.outputs.registry }}/backups:${{ matrix.lambda }}-${{ github.sha }}
-          docker build --platform linux/arm64 --load -t $IMAGE_TAG .
-          docker images | grep ${{ matrix.lambda }} || { echo "Image not found"; exit 1; }
-          docker push $IMAGE_TAG
->>>>>>> b068a75c
+         
 
 
       # - name: Build and push Docker image
